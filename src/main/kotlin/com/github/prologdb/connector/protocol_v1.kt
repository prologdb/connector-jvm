--- conflicted
+++ resolved
@@ -176,26 +176,17 @@
                 val error = message.queryError!!.toThrowable()
                 currentlyOpenQueries[queryId]?.onEvent(QueryErrorEvent(error))
             }
-<<<<<<< HEAD
             ToClient.EventCase.SERVER_ERROR -> {
                 System.err.println(message.serverError!!)
                 TODO()
             }
-            ToClient.EventCase.GOODBYE -> TODO()
-=======
-            ToClient.EventCase.SERVER_ERROR -> println(message)
             ToClient.EventCase.GOODBYE -> if (!closed) close(false)
->>>>>>> 4f28f129
             ToClient.EventCase.EVENT_NOT_SET -> TODO()
         }
     }
 
     private fun onServerReadError(error: Throwable) {
-<<<<<<< HEAD
-        error.printStackTrace(System.err)
-=======
         error.printStackTrace()
->>>>>>> 4f28f129
         TODO()
     }
 
